--- conflicted
+++ resolved
@@ -78,10 +78,6 @@
         
         for source, data in content_sources.items():
             if isinstance(data, str):
-<<<<<<< HEAD
-=======
-                # If data is a string, it's likely the 'enabled' setting
->>>>>>> 3eb82b25
                 data = {'enabled': data.lower() == 'true'}
             
             if not isinstance(data, dict):
@@ -89,61 +85,25 @@
                 continue
             
             source_type = source.split('_')[0]
-<<<<<<< HEAD
-            data['interval'] = int(data.get('interval', default_intervals.get(source_type, 90)))
-=======
+
             data['interval'] = int(data.get('interval', default_intervals.get(source_type, 3600)))
->>>>>>> 3eb82b25
+
             task_name = f'task_{source}_wanted'
             self.task_intervals[task_name] = data['interval']
             self.last_run_times[task_name] = self.start_time
             
-<<<<<<< HEAD
-=======
-            # Convert 'enabled' to boolean if it's a string
->>>>>>> 3eb82b25
             if isinstance(data.get('enabled'), str):
                 data['enabled'] = data['enabled'].lower() == 'true'
             
             if data.get('enabled', False):
                 self.enabled_tasks.add(task_name)
         
-<<<<<<< HEAD
         # Log the intervals only once
         logging.info("Content source intervals:")
         for task, interval in self.task_intervals.items():
             if task.startswith('task_') and task.endswith('_wanted'):
                 logging.info(f"{task}: {interval} seconds")
         
-=======
-        return content_sources
-        
-    def load_content_sources(self):
-        content_sources = {}
-        content_sources_config = get_setting('Content Sources', {})
-        default_intervals = {
-            'MDBList': 3600,
-            'Trakt Watchlist': 3600,
-            'Trakt Lists': 3600,
-            'Overseerr': 300
-        }
-
-        for source, data in content_sources_config.items():
-            if isinstance(data, str):
-                # If data is a string, it's likely the 'enabled' setting
-                enabled = data.lower() == 'true'
-                data = {'enabled': enabled}
-            elif not isinstance(data, dict):
-                logging.error(f"Unexpected data type for content source {source}: {type(data)}")
-                continue
-
-            source_type = source.split('_')[0]
-            data['interval'] = data.get('interval', default_intervals.get(source_type, 3600))
-            
-            if data.get('enabled', False):
-                content_sources[source] = data
-
->>>>>>> 3eb82b25
         return content_sources
         
     def should_run_task(self, task_name):
